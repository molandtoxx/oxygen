--- conflicted
+++ resolved
@@ -39,18 +39,12 @@
     "grunt-eslint": "20.2.0"
   },
   "dependencies": {
-<<<<<<< HEAD
     "@babel/cli": "^7.2.3",
+    "async": "2.6.3",
     "@babel/plugin-proposal-export-default-from": "^7.5.2",
     "@wdio/sync": "^5.12.0",
-    "async": "2.6.2",
     "chai": "^4.2.0",
-    "chrome-har": "0.10.0",
-=======
-    "async": "2.6.3",
-    "chai": "4.2.0",
     "chrome-har": "0.11.0",
->>>>>>> 6cf876c5
     "config": "3.1.0",
     "csv-parse": "4.4.3",
     "cucumber": "^5.1.0",
@@ -74,14 +68,8 @@
     "serialport": "7.1.5",
     "soap": "0.28.0",
     "strip-comments": "1.0.2",
-<<<<<<< HEAD
-    "twilio": "3.33.0",
+    "twilio": "3.33.2",
     "webdriverio": "^5.11.14",
-=======
-    "twilio": "3.33.2",
-    "wdio-sync": "0.7.3",
-    "webdriverio": "4.14.4",
->>>>>>> 6cf876c5
     "when": "3.7.8",
     "xlsx": "0.14.4"
   },
