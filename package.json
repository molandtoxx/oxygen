--- conflicted
+++ resolved
@@ -51,11 +51,8 @@
     "moment": "2.24.0",
     "ox-chrome-remote-interface": "0.27.0",
     "oxygen-logger": "0.3.0",
-<<<<<<< HEAD
     "pdfreader": "^1.0.4",
-=======
     "prettify-html": "0.0.2",
->>>>>>> 2f0dcea0
     "request": "2.88.0",
     "serialport": "7.1.5",
     "soap": "0.28.0",
