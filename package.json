--- conflicted
+++ resolved
@@ -60,13 +60,8 @@
     "wdio-sync": "0.7.3",
     "webdriverio": "4.14.4",
     "when": "3.7.8",
-<<<<<<< HEAD
-    "xlsx": "0.14.2",
-    "xslt-processor": "^0.11.5"
-=======
     "xlsx": "0.14.3",
     "xslt-processor": "0.11.5"
->>>>>>> 5de41233
   },
   "optionalDependencies": {
     "odbc": "1.4.6"
