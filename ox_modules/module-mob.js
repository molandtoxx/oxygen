/*
 * Copyright (C) 2015-present CloudBeat Limited
 *
 * This program is free software: you can redistribute it and/or modify
 * it under the terms of the GNU General Public License as published by
 * the Free Software Foundation, either version 3 of the License, or
 * (at your option) any later version.
 */

'use strict';
/**
 * Provides methods for mobile automation.
 * <br /><br />
 * <b><i>Locators:</i></b><br />
 * <div id="locators-android-native">Native application locators for<img src="/img/platforms/android.png"></img>
 *  <ul>
 *  <li><code>/XPATH</code> - Locates element using an XPath 1.0 expression.</li>
 *  <li><code>id=ID</code> - Locates element by its id.</li>
 *  <li><code>class=CLASS</code> - Locates element by its class.</li>
 *  <li><code>text=TEXT</code> - Locates element by its visible text.</li>
 *  <li><code>text-contains=TEXT</code> - Locates element whose visible text contains the specified string.</li>
 *  <li><code>desc=DESCRIPTION</code> - Locates element by its description.</li>
 *  <li><code>desc-contains=DESCRIPTION</code> - Locates element whose description contains the specified string.</li>
 *  <li><code>scrollable</code> - Locates elements that are scrollable.</li>
 *  </ul>
 * </div>
 * <div id="locators-ios">Native application locators for<img src="/img/platforms/apple.png"></img>
 *  <ul>
 *  <li><code>/XPATH</code> - Locates element using an XPath 1.0 expression.</li>
 *  <li><code>id=ID</code> - Locates element by its ID.</li>
 *  <li><code>~ACCESSIBILITY_ID</code> - Locates element by its Accessibility Id.</li>
 *  </ul>
 * </div>
 * <div id="locators-hybrid-web">
 *  Hybrid<img src="/img/platforms/hybrid.png"></img>and Web<img src="/img/platforms/web.png"></img>application locators
 *  for<img src="/img/platforms/android.png"></img><img src="/img/platforms/apple.png"></img>
 *  <ul>
 *  <li><code>/XPATH</code> - Locates element using an XPath 1.0 expression.</li>
 *  <li><code>id=ID</code> - Locates element by its id.</li>
 *  <li><code>name=NAME</code> - Locates element by its name attribute.</li>
 *  <li><code>link=TEXT</code> - Locates anchor element whose text matches the given string.</li>
 *  <li><code>link-contains=TEXT</code> - Locates anchor element whose text contains the given string.</li>
 *  <li><code>css=CSS_SELECTOR</code> - Locates element using a CSS selector.</li>
 *  </ul>
 * </div>
 * <br/>
 * <b><i>Pattern arguments:</i></b><br />
 * <div id="patterns">Commands which expect a string matching pattern in their arguments, support
 *  following patterns unless specified otherwise:
 *  <ul>
 *  <li><code>regex:PATTERN</code> - Match using regular expression.</li>
 *  <li><code>PATTERN</code> - Verbatim matching.</li>
 *  </ul>
 * </div>
 */

module.exports = function (options, context, rs, logger) {
<<<<<<< HEAD
    // this needs to be defined for wdio to work in sync mode
    global.browser = {
        options: {
            sync: true
        }
    };

    var wdioSync = require('@wdio/sync');
=======
>>>>>>> 9171317e
    var wdio = require('webdriverio');
    var _ = require('lodash');
    var URL = require('url');
    var deasync = require('deasync');
    var utils = require('./utils');

    var _this = module._this = this;

    // public properties
    this.OxError = require('../errors/OxygenError');
    this.errHelper = require('../errors/helper');
    this.driver = null;
    this.helpers = {};
    this.logger = logger;
    this.DEFAULT_WAIT_TIMEOUT = 60 * 1000;          // default 60s wait timeout
    this.POOLING_INTERVAL = 5000;
    this.appContext = 'NATIVE_APP';
    this.caps = null;                               // save driver capabilities for later use when error occures
    this.waitForTimeout = this.DEFAULT_WAIT_TIMEOUT;     // current timeout value, set by setTimout method
    
    // local variables
    var ctx = context;
    var opts = options;
    var helpers = this.helpers;
    var isInitialized = false;
    var results = rs;    // reference to the result store

    const DEFAULT_APPIUM_URL = 'http://localhost:4723/wd/hub';
    const NO_SCREENSHOT_COMMANDS = ['init'];
    const NO_LOGS_COMMANDS = [];
    const ACTION_COMMANDS = ['open','tap','click','swipe','submit','setValue'];
    
    // expose wdio driver for debugging purposes
    module.driver = function() {
        return _this.driver;
    };

    module._isInitialized = function() {
        return isInitialized;
    };

    // TODO: pending deprecation
    module._isAction = function(name) {
        return ACTION_COMMANDS.includes(name);
    };

    module._takeScreenshot = function(name) {
        if (!NO_SCREENSHOT_COMMANDS.includes(name)) {
            return module.takeScreenshot();
        }
    };

    module._getLogs = function(name) {
        if (!NO_LOGS_COMMANDS.includes(name)) {
            return module.getLogs();
        }
    };

    module._adjustAppiumLog = function(log, src) {
        if (!log || typeof log !== 'object') {
            return null;
        }
        // TODO: convert log.timestamp from the device time zone to the local one (so we can later correlate between steps and logs)        
        return {
            time: log.timestamp,
            msg: log.message,
            level: log.level,
            src: src
        };
    };
    
    module._iterationStart = function() {
        // clear transaction name saved in previous iteration if any
        global._lastTransactionName = null;
    };

    module._iterationEnd = function() {
        // ignore the rest if mob module is not initialized
        if (!isInitialized) {
            return;
        }
        // collect all the device logs for this session
        if (opts.collectDeviceLogs) {
            try {
                const logs = module.getDeviceLogs();
                if (logs && Array.isArray(logs)) {
                    for (var log of logs) {
                        results.logs.push(module._adjustAppiumLog(log, 'device'));
                    }
                }
            }
            catch (e) {
                // ignore errors
                console.error('Cannot retrieve device logs.', e);  
            }
        }
        // collect all Appium logs for this session
        if (opts.collectAppiumLogs) {
            try {
                const logs = module.getAppiumLogs();
                if (logs && Array.isArray(logs)) {
                    for (var logEntry of logs) {
                        results.logs.push(module._adjustAppiumLog(logEntry, 'appium'));
                    }
                }
            }
            catch (e) {
                // ignore errors
                console.error('Cannot retrieve Appium logs.', e);  
            }
        }
    };

    /**
     * @function getCaps
     * @summary Returns currently defined device capabilities.
     * @return {Object} capabilities - Current capabilities object.
     * @for android, ios, hybrid, web
     */
    module.getCaps = function() {
        return _this.caps || ctx.caps;
    };

    /**
     * @function init
     * @summary Initializes a new Appium session.
     * @param {String=} caps - Desired capabilities. If not specified capabilities will be taken from suite definition.
     * @param {String=} appiumUrl - Remote Appium server URL (default: http://localhost:4723/wd/hub).
     */
    module.init = function(caps, appiumUrl) {
        // if reopenSession is true - reinitilize the module
        if (isInitialized) {
            if (opts.reopenSession !== false) { // true or false if explisitly set. true on null or undefined.
                logger.debug('reopenSession is true - reloading the session...');
                _this.driver.reloadSession();
                isInitialized = true;
            } else {
                logger.debug('mob.init was called for already initialized module. reopenSession is false so the call is ignored.');
                return;
            }
        }

        // merge capabilities from context and from init function argument, give preference to context-passed capabilities
        _this.caps = _.extend({}, caps ? caps : {}, ctx.caps);

        // make sure to clear the existing device logs, if collectDeviceLogs option is true (we want to include logs only relevant for this session)
        if (opts.collectDeviceLogs) {
            _this.caps.clearDeviceLogsOnStart = true;
        }

        // if both browserName and appPackage were specified - remove browserName
        if (_this.caps.browserName && _this.caps.appPackage) {
            delete _this.caps.browserName;
        }

        var url = URL.parse(appiumUrl || DEFAULT_APPIUM_URL);
        var protocol = url.protocol.replace(/:$/, '');
        var host = url.hostname;
        var port = parseInt(url.port || (protocol === 'https' ? 443 : 80));
        var path = url.pathname;

        // auth is needed mostly for cloud providers such as LambdaTest
        if (url.auth) {
            var auth = url.auth.split(':');
            opts.wdioOpts = {
                user: auth[0],
                key: auth[1]
            };
        }

        var wdioOpts = {
            ...opts.wdioOpts || {},
            protocol: protocol,
            hostname: host,
            port: port,
            path: path,
            capabilities: _this.caps,
            logLevel: 'error'
        };

        if (!isInitialized) {
            var initError = null;
            wdio.remote(wdioOpts)
                .then((driver => {
                    _this.driver = driver;
                    isInitialized = true;
                }))
                .catch(err => {
                    initError = err;
                });

            deasync.loopWhile(() => !isInitialized && !initError);

            if (initError) {
                throw _this.errHelper.getAppiumInitError(initError);
            }
        }

        _this.driver.setTimeout({ 'implicit': _this.waitForTimeout });
        
        // clear logs if auto collect logs option is enabled
        if (opts.collectDeviceLogs) {
            try {
                // simply call this to clear the previous logs and start the test with the clean logs
                module.getDeviceLogs();
            } catch (e) {
                console.error('Cannot retrieve device logs.', e);
            }
        }
    };

    /**
     * @summary Opens new transaction.
     * @description The transaction will persist till a new one is opened. Transaction names must be
     *              unique.
     * @function transaction
     * @param {String} name - The transaction name.
     * @for android, ios, hybrid, web
     */
    module.transaction = function (name) {
        global._lastTransactionName = name;
    };
    
    /**
     * @function dispose
     * @summary Ends the current session.
     * @for android, ios
     */
    module.dispose = function() {
        if (_this.driver && isInitialized) {
            isInitialized = false;
            try {
                _this.driver.deleteSession();
            } catch (e) {
                logger.warn('Error disposing driver: ' + e);    // ignore any errors at disposal stage
            }
        }
    };

    helpers.getWdioLocator = function(locator) {
        if (locator.indexOf('/') === 0)
            return locator; // leave xpath locator as is
        
        var platform = this.caps && this.caps.platformName ? this.caps.platformName.toLowerCase() : null;
        
        if (this.appContext === 'NATIVE_APP' && platform === 'android') {
            if (locator.indexOf('id=') === 0) {
                // prepend package name if it's not specified
                // NOTE: getCurrentPackage() seems to crash possibly due to a wdio bug. 
                //       so we get package name from caps instead.
                locator = locator.substr('id='.length);
                if (locator.indexOf(':id/') === -1) {
                    locator = _this.caps.appPackage + ':id/' + locator;
                }
                return 'android=new UiSelector().resourceId("' + locator + '")';
            } else if (locator.indexOf('class=') === 0)
                return 'android=new UiSelector().className("' + locator.substr('class='.length) + '")';
            else if (locator.indexOf('text=') === 0)
                return 'android=new UiSelector().text("' + locator.substr('text='.length) + '")';
            else if (locator.indexOf('text-contains=') === 0)
                return 'android=new UiSelector().textContains("' + locator.substr('text-contains='.length) + '")';
            else if (locator.indexOf('desc=') === 0)
                return 'android=new UiSelector().description("' + locator.substr('desc='.length) + '")';
            else if (locator.indexOf('desc-contains=') === 0)
                return 'android=new UiSelector().descriptionContains("' + locator.substr('desc-contains='.length) + '")';
            else if (locator.indexOf('scrollable') === 0)
                return 'android=new UiSelector().scrollable(true)';
            else if (locator.indexOf('~') === 0)    // accessibility id
                return locator;
        } else if (this.appContext === 'NATIVE_APP' && platform === 'ios') {
            if (locator.indexOf('~') === 0) // accessibility id
                return locator;
        } else if (this.appContext !== 'NATIVE_APP') {            // Hybrid or Web application
            if (locator.indexOf('id=') === 0)
                return '#' + locator.substr('id='.length);      // convert 'id=' to '#'
            else if (locator.indexOf('name=') === 0)
                return '[name=' + locator.substr('name='.length) + ']';
            else if (locator.indexOf('link=') === 0)
                return '=' + locator.substr('link='.length);
            else if (locator.indexOf('link-contains=') === 0)
                return '*=' + locator.substr('link='.length);
            else if (locator.indexOf('css=') === 0)
                return locator.substr('css='.length);           // in case of css, just remove css= prefix
        }
        
        return locator;
    };

    helpers.matchPattern = utils.matchPattern;
    helpers.getElement = utils.getElement;
    helpers.setTimeoutImplicit = utils.setTimeoutImplicit;
    helpers.restoreTimeoutImplicit = utils.restoreTimeoutImplicit;
    helpers.assertArgument = utils.assertArgument;
    helpers.assertArgumentNonEmptyString = utils.assertArgumentNonEmptyString;
    helpers.assertArgumentNumber = utils.assertArgumentNumber;
    helpers.assertArgumentNumberNonNegative = utils.assertArgumentNumberNonNegative;
    helpers.assertArgumentBool = utils.assertArgumentBool;
    helpers.assertArgumentBoolOptional = utils.assertArgumentBoolOptional;
    helpers.assertArgumentTimeout = utils.assertArgumentTimeout;

    return module;
};<|MERGE_RESOLUTION|>--- conflicted
+++ resolved
@@ -55,17 +55,6 @@
  */
 
 module.exports = function (options, context, rs, logger) {
-<<<<<<< HEAD
-    // this needs to be defined for wdio to work in sync mode
-    global.browser = {
-        options: {
-            sync: true
-        }
-    };
-
-    var wdioSync = require('@wdio/sync');
-=======
->>>>>>> 9171317e
     var wdio = require('webdriverio');
     var _ = require('lodash');
     var URL = require('url');
