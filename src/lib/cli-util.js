import path from 'path';
import fs from 'fs';
import oxutil from './util';

export const OXYGEN_CONFIG_FILE_NAME = 'oxygen.conf';
export const OXYGEN_ENV_FILE_NAME = 'oxygen.env';
export const OXYGEN_PAGE_OBJECT_FILE_NAME = 'oxygen.po';

export async function generateTestOptions(config, argv) {
    const options = { ...config };
    options.env = loadEnvironmentVariables(config, argv);
    options.po = getPageObjectFilePath(config, argv);
    options.suites = await loadSuites(config, argv);
    return options;
}

export async function loadSuites(config, argv) {
    if (config.framework && typeof config.framework === 'string' && config.framework.toLowerCase() !== 'oxygen') {
        return;
    }
    const { target } = config;
    const isConfigFile = target && target.name && target.name.indexOf(OXYGEN_CONFIG_FILE_NAME) === 0;
    let suites = [];
    // if an individual script or suite file was passed
    if (!isConfigFile) {
        if (target && target.extension === '.js') {
            suites.push(await oxutil.generateTestSuiteFromJSFile(target.path, config.parameters.file, config.parameters.mode, false, config.iterations || 1));
        }
        else if (target && target.extension === '.json') {
            suites.push(await oxutil.generateTestSuiteFromJsonFile(target.path, config.parameters.file, config.parameters.mode, config));
        }
    }
    // if a folder or a configuration file was passed
    else {
        if (config.suites && Array.isArray(config.suites)) {
            suites = config.suites;
        }
        else {
            const suitesFolder = path.join(target.cwd, 'suites');
            if (path.existsSync(suitesFolder)) {
                suites = loadSuitesFromFolder(suitesFolder);
            }
        }
    }
    // filter out suites if '--suites' command line argument was specified
    if (argv.suites && typeof argv.suites === 'string') {
        const selectedSuiteNames = argv.suites.split(',');
        suites = suites.filter(x => selectedSuiteNames.includes(x.name));
    }
    
    return suites;
}

export function loadSuitesFromFolder(folderPath) {
    throw new Error('Not implemented.');
}

export function getPageObjectFilePath(config, argv = {}) {
    const target = config.target || {};
    const poFileName = argv.po || `${OXYGEN_PAGE_OBJECT_FILE_NAME}.js`;
    const cwd = target.cwd || process.cwd();
    const poFilePath = path.resolve(cwd, poFileName);
    return fs.existsSync(poFilePath) ? poFilePath : null;
}

export function loadEnvironmentVariables(config, argv) {
    const target = config.target || {};
    const envName = argv.env || 'default';
    const cwd = target.cwd || process.cwd();
    const defaultEnvFile = path.join(cwd, `${OXYGEN_ENV_FILE_NAME}.js`);
    if (fs.existsSync(defaultEnvFile)) {
        const env = require(defaultEnvFile);
        if (env && typeof env === 'object' && Object.prototype.hasOwnProperty.call(env, envName)) {
            return env[envName];
        }
    }
    // try to resolve a dedicated environment file in 'env' sub folder
    const dedicatedEnvFileJs = path.join(cwd, 'env', `${envName}.js`);
    const dedicatedEnvFileJson = path.join(cwd, 'env', `${envName}.json`);
    if (fs.existsSync(dedicatedEnvFileJs)) {
        return require(dedicatedEnvFileJs);
    }
    else if (fs.existsSync(dedicatedEnvFileJson)) {
        return require(dedicatedEnvFileJson);
    }
    return {};
}

export function getConfigurations(target, argv) {
    // process command line arguments
    const startupOpts = {
        name: argv.name || null,
        cwd: target ? (target.cwd || process.cwd()) : process.cwd(),
        target: target,
        browserName : argv.b || argv.browser || 'chrome',
        seleniumUrl : argv.s || argv.server || 'http://localhost:4444/wd/hub',
        host: argv.host || 'localhost',
        port: argv.port || 4723,
        reopenSession: argv.reopen ? argv.reopen === 'true' : false,
        iterations : argv.i ? parseInt(argv.i) : (argv.iter ? parseInt(argv.iter) : null),
        debugPort: argv.dbgport || null,
        delay: argv.delay || null,
        collectDeviceLogs: false,
        collectAppiumLogs: false,
        collectBrowserLogs: false,
        reporting: {
            reporters: ['html']
        },
        parameters : {
            file: argv.p || argv.param || null,
            mode: argv.pm || 'seq'
        },
    };    
    // if the target is oxygen config file, merge its content with the default options
<<<<<<< HEAD
    let moreOpts = { reporting: {} };
    if (target.name === OXYGEN_CONFIG_FILE_NAME && (target.extension === '.js' || target.extension === '.json')) {
=======
    let moreOpts = {};
    if (target && target.name === OXYGEN_CONFIG_FILE_NAME && (target.extension === '.js' || target.extension === '.json')) {
>>>>>>> ca52922e
        moreOpts = require(target.path);
    } 
    // override test options with user settings set via command line arguments

    // set reporters if set by user through comnand line (--rf switch)
    if (argv.rf && typeof argv.rf === 'string' && argv.rf.length > 0) {
        const reporters = argv.rf.split(',');
        moreOpts.reporting.reporters = reporters;
    }
    // set specs if set by user through comnand line (--specs switch)
    if (argv.specs && typeof argv.specs === 'string' && argv.specs.length > 0) {
        const specs = argv.specs.split(',');
        moreOpts.specs = specs;
    }
    // set a list of modules to be loaded, if set by user through comnand line (--modules switch)
    if (argv.modules && typeof argv.modules === 'string' && argv.modules.length > 0) {
        const modules = argv.modules.split(',');
        moreOpts.modules = modules;
    }
    // determine test name
    let name = startupOpts.name || moreOpts.name || null;
    if (!name && target) {
        name = target.name !== OXYGEN_CONFIG_FILE_NAME ? target.name : target.baseName;
    }

    return { ...startupOpts, ...moreOpts, name: name };
}

export function processTargetPath(targetPath) {
    // get current working directory if user has not provided path
    if (typeof(targetPath) === 'undefined') {
        targetPath = process.cwd();
    }
    // user's path might be relative to the current working directory - make sure the relative path will work
    else {
        targetPath = oxutil.resolvePath(targetPath, process.cwd());
    }
    const stats = fs.lstatSync(targetPath);
    const isDirector = stats.isDirectory();
    if (isDirector) {
        // append oxygen config file name to the directory, if no test case file was provided
        let configFilePath = path.join(targetPath, OXYGEN_CONFIG_FILE_NAME + '.js');
        if (!fs.existsSync(configFilePath)) {
            configFilePath = path.join(targetPath, OXYGEN_CONFIG_FILE_NAME + '.json');
            if (!fs.existsSync(configFilePath)) {
                return null;
            }
        }
        targetPath = configFilePath;
    }
    if (!fs.existsSync(targetPath)) {
        return null;
    }
    return {
        // path to the config or .js file
        path: targetPath,
        // working directory
        cwd: path.dirname(targetPath),
        // name of the target file without extension
        name: oxutil.getFileNameWithoutExt(targetPath),        
        // name including extension
        fullName: path.basename(targetPath),
        // parent folder's name
        baseName: path.basename(path.dirname(targetPath)),
        // target file extension
        extension: path.extname(targetPath)
    };
}<|MERGE_RESOLUTION|>--- conflicted
+++ resolved
@@ -112,13 +112,8 @@
         },
     };    
     // if the target is oxygen config file, merge its content with the default options
-<<<<<<< HEAD
     let moreOpts = { reporting: {} };
-    if (target.name === OXYGEN_CONFIG_FILE_NAME && (target.extension === '.js' || target.extension === '.json')) {
-=======
-    let moreOpts = {};
     if (target && target.name === OXYGEN_CONFIG_FILE_NAME && (target.extension === '.js' || target.extension === '.json')) {
->>>>>>> ca52922e
         moreOpts = require(target.path);
     } 
     // override test options with user settings set via command line arguments
