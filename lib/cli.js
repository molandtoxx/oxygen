--- conflicted
+++ resolved
@@ -211,13 +211,8 @@
 		var resultFilePath = reporter.generate();
 
 		console.log('Results saved to: ' + resultFilePath);	
-<<<<<<< HEAD
 	} catch (err) {
-=======
-	}
-	catch (err) {
 		console.log(err.stack);
->>>>>>> 32d11ef1
 		console.error("Can't save results to file: " + err.message);
 		//console.log(err.stack);
         return false;
